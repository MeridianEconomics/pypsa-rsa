# SPDX-FileCopyrightText:  PyPSA-ZA2, PyPSA-ZA, PyPSA-Earth and PyPSA-Eur Authors
# # SPDX-License-Identifier: MIT
# -*- coding: utf-8 -*-


"""
Create cutouts with `atlite <https://atlite.readthedocs.io/en/latest/>`_.
For this rule to work you must have
- installed the `Copernicus Climate Data Store <https://cds.climate.copernicus.eu>`_ ``cdsapi`` package  (`install with `pip``) and
- registered and setup your CDS API key as described `on their website <https://cds.climate.copernicus.eu/api-how-to>`_.
.. seealso::
    For details on the weather data read the `atlite documentation <https://atlite.readthedocs.io/en/latest/>`_.
    If you need help specifically for creating cutouts `the corresponding section in the atlite documentation <https://atlite.readthedocs.io/en/latest/examples/create_cutout.html>`_ should be helpful.
Relevant Settings
-----------------
.. code:: yaml
    atlite:
        nprocesses:
        cutouts:
            {cutout}:
.. seealso::
    Documentation of the configuration file ``config.yaml`` at
    :ref:`atlite_cf`
Inputs
------
- ``data/supply_regions.supply_regions_RSA.shp``: The shapefile for South Africa

Outputs
-------
- ``cutouts/{cutout}``: weather data from either the `ERA5 <https://www.ecmwf.int/en/forecasts/datasets/reanalysis-datasets/era5>`_
  reanalysis weather dataset or `SARAH-2 <https://wui.cmsaf.eu/safira/action/viewProduktSearch>`_
  satellite-based historic weather data with the following structure:
**ERA5 cutout:**
    ===================  ==========  ==========  =========================================================
    Field                Dimensions  Unit        Description
    ===================  ==========  ==========  =========================================================
    pressure             time, y, x  Pa          Surface pressure
    -------------------  ----------  ----------  ---------------------------------------------------------
    temperature          time, y, x  K           Air temperature 2 meters above the surface.
    -------------------  ----------  ----------  ---------------------------------------------------------
    soil temperature     time, y, x  K           Soil temperature between 1 meters and 3 meters
                                                 depth (layer 4).
    -------------------  ----------  ----------  ---------------------------------------------------------
    influx_toa           time, y, x  Wm**-2      Top of Earth's atmosphere TOA incident solar radiation
    -------------------  ----------  ----------  ---------------------------------------------------------
    influx_direct        time, y, x  Wm**-2      Total sky direct solar radiation at surface
    -------------------  ----------  ----------  ---------------------------------------------------------
    runoff               time, y, x  m           `Runoff <https://en.wikipedia.org/wiki/Surface_runoff>`_
                                                 (volume per area)
    -------------------  ----------  ----------  ---------------------------------------------------------
    roughness            y, x        m           Forecast surface roughness
                                                 (`roughness length <https://en.wikipedia.org/wiki/Roughness_length>`_)
    -------------------  ----------  ----------  ---------------------------------------------------------
    height               y, x        m           Surface elevation above sea level
    -------------------  ----------  ----------  ---------------------------------------------------------
    albedo               time, y, x  --          `Albedo <https://en.wikipedia.org/wiki/Albedo>`_
                                                 measure of diffuse reflection of solar radiation.
                                                 Calculated from relation between surface solar radiation
                                                 downwards (Jm**-2) and surface net solar radiation
                                                 (Jm**-2). Takes values between 0 and 1.
    -------------------  ----------  ----------  ---------------------------------------------------------
    influx_diffuse       time, y, x  Wm**-2      Diffuse solar radiation at surface.
                                                 Surface solar radiation downwards minus
                                                 direct solar radiation.
    -------------------  ----------  ----------  ---------------------------------------------------------
    wnd100m              time, y, x  ms**-1      Wind speeds at 100 meters (regardless of direction)
    ===================  ==========  ==========  =========================================================
    .. image:: ../img/era5.png
        :scale: 40 %
A **SARAH-2 cutout** can be used to amend the fields ``temperature``, ``influx_toa``, ``influx_direct``, ``albedo``,
``influx_diffuse`` of ERA5 using satellite-based radiation observations.
    .. image:: ../img/sarah.png
        :scale: 40 %
Description
-----------
This code has been modified for PyPSA-ZA to build a cutout for South Africa based on the shapefile specified 
"""

import logging

import atlite
import geopandas as gpd
import pandas as pd
import numpy as np
import xarray as xr
import rasterio
import shapely

from _helpers import configure_logging


logger = logging.getLogger(__name__)

if __name__ == "__main__":
    if "snakemake" not in globals():
        from _helpers import mock_snakemake
        snakemake = mock_snakemake("build_cutout", 
<<<<<<< HEAD
                                    cutout="RSA-2017_2019-era5",
                                    **{'regions':'30-supply'})
=======
                                    cutout="RSA-2013-era5",
                                    **{'regions':'9-supply'})
>>>>>>> 254b3c3c
    configure_logging(snakemake)

    cutout_params = snakemake.config["atlite"]["cutouts"][snakemake.wildcards.cutout]

    snapshots = pd.date_range(freq="h", **snakemake.config["atlite"]["cutout_snapshots"])
    time = [snapshots[0], snapshots[-1]]
    cutout_params["time"] = slice(*cutout_params.get("time", time))

    if {"x", "y", "bounds"}.isdisjoint(cutout_params):
        # Determine the bounds from bus regions with a buffer of two grid cells
        onshore = gpd.read_file(snakemake.input.regions.onshore)
        regions = pd.concat([onshore])
        d = max(cutout_params.get("dx", 0.25), cutout_params.get("dy", 0.25)) * 2
        cutout_params["bounds"] = regions.total_bounds + [-d, -d, d, d]
    elif {"x", "y"}.issubset(cutout_params):
        cutout_params["x"] = slice(*cutout_params["x"])
        cutout_params["y"] = slice(*cutout_params["y"])

    logging.info(f"Preparing cutout with parameters {cutout_params}.")
    features = cutout_params.pop("features", None)
    
    cutout = atlite.Cutout(snakemake.output[0], **cutout_params)
    cutout.prepare(features=features)

    <|MERGE_RESOLUTION|>--- conflicted
+++ resolved
@@ -95,13 +95,8 @@
     if "snakemake" not in globals():
         from _helpers import mock_snakemake
         snakemake = mock_snakemake("build_cutout", 
-<<<<<<< HEAD
                                     cutout="RSA-2017_2019-era5",
                                     **{'regions':'30-supply'})
-=======
-                                    cutout="RSA-2013-era5",
-                                    **{'regions':'9-supply'})
->>>>>>> 254b3c3c
     configure_logging(snakemake)
 
     cutout_params = snakemake.config["atlite"]["cutouts"][snakemake.wildcards.cutout]
